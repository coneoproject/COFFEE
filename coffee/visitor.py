--- conflicted
+++ resolved
@@ -44,13 +44,8 @@
             # Check the argument specification
             # Valid options are:
             #    visit_Foo(self, o, [*args, **kwargs])
-<<<<<<< HEAD
-            signature = inspect.signature(meth)
-            if len(signature.parameters) < 2:
-=======
             argspec = inspect.getfullargspec(meth)
             if len(argspec.args) < 2:
->>>>>>> f62fcbf8
                 raise RuntimeError("Visit method signature must be visit_Foo(self, o, [*args, **kwargs])")
             handlers[name[len(prefix):]] = meth
         self._handlers = handlers
